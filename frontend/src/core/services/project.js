--- conflicted
+++ resolved
@@ -17,17 +17,17 @@
     return apiRequest(async () => {
       const response = await api.get("/projects");
       logApiOperation("getAllProjects", "/projects", response.data);
-<<<<<<< HEAD
-=======
-      
+
       // Debug each project's date field
       if (response.data && Array.isArray(response.data)) {
         response.data.forEach((project, index) => {
-          console.log(`[projectService] Project ${index} (${project.id}) date:`, project.date);
+          console.log(
+            `[projectService] Project ${index} (${project.id}) date:`,
+            project.date
+          );
         });
       }
-      
->>>>>>> 01a6a2ac
+
       return response;
     });
   },
